--- conflicted
+++ resolved
@@ -21,13 +21,10 @@
     - [Using Github](#using-github)
     - [Chaining Pipelines](#chaining-pipelines)
 - [Service Control Policies](#service-control-policies)
-<<<<<<< HEAD
 - [Tagging Policies](#tagging-policies)
 - [Pipelines](#pipelines)
   - [Pipeline Parameters](#pipeline-parameters)
   - [Chaining Pipelines](#chaining-pipelines)
-=======
->>>>>>> 8a73568a
 - [Integrating Slack](#integrating-slack)
 - [Updating Between Versions](#updating-between-versions)
 - [Removing ADF](#removing-adf)
@@ -92,12 +89,15 @@
 
 ### Deployment Account
 
-The Deployment Account is the gatekeeper for all deployments throughout an Organization. Once the baselines have been applied to your accounts via the bootstrapping process, the Deployment account connects the dots by taking source code and resources from a repository *(Github / CodeCommit / S3)* and into the numerous target accounts and regions as defined in the deployment map. The Deployment account holds the [deployment_map.yml](#deployment_map) file which defines where, what and how your resources will go from their source to their destination. In an Organization there should only be a single Deployment account. This is to promote transparency throughout an organization and to reduce duplication of code and resources. With a single Deployment Account teams can see the status of other teams deployments while still being restricted to making changes to the `deployment_map.yml` via [Pull Requests](https://docs.aws.amazon.com/codecommit/latest/userguide/pull-requests.html).
+The Deployment Account is the gatekeeper for all deployments throughout an Organization. Once the baselines have been applied to your accounts via the bootstrapping process, the Deployment account connects the dots by taking source code and resources from a repository *(Github / CodeCommit / S3)* and into the numerous target accounts and regions as defined in the deployment map files via AWS CodePipeline. The Deployment account holds the [deployment_map.yml](#deployment_map) file(s) which defines where, what and how your resources will go from their source to their destination. In an Organization there should only be a single Deployment account. This is to promote transparency throughout an organization and to reduce duplication of code and resources. With a single Deployment Account teams can see the status of other teams deployments while still being restricted to making changes to the deployment map files via [Pull Requests](https://docs.aws.amazon.com/codecommit/latest/userguide/pull-requests.html).
 
 #### Default Deployment Account Region
 
 The Default Deployment account region is the region where the Pipelines you create and their associated [stacks](#pipeline_types) will reside. It is also the region that will host CodeCommit repositories *(If you choose to use CodeCommit)*. You can think of the Deployment Account region as the region that you would consider your default region of choice when deploying resources in AWS.
 
+### Account Provisioning
+ADF enables automated AWS Account creation and management via its Account Provisioning process. This process runs as part of the bootstrap pipeline and ensures the existence of AWS Accounts defined in *.yml* files within the *adf-accounts* directory. For more information on how how this works see the *readme.md* in the adf-accounts directory.
+
 ### Bootstrapping Accounts
 
 #### Bootstrapping Overview
@@ -117,10 +117,8 @@
 When bootstrapping AWS Accounts you might have a large number of accounts that are all required to have the same baseline applied to them. For this reason we use a recursive search concept to apply base stacks *(and parameters)* to accounts. Lets take the following example.
 
 ```
-bootstrap_repository
-│   adfconfig.yml
-│
-└───adf-build
+adf-bootstrap <-- This folder lives in the bootstrap repo on master account
+│
 └───deployment
 │    ------│   global.yml
 │    ------│   regional.yml
@@ -157,12 +155,10 @@
 In the above example we have defined a different global and regional configuration for *each* of the OU's under our business unit's *(insurance and banking)*. This means, that any account we move into these OU's will apply the most specific template that they can. However, if we decided that `dev` and `test` would have the same base template we can change the structure to be as follows:
 
 ```
-bootstrap_repository
-│   adfconfig.yml
+adf-bootstrap <-- This folder lives in the bootstrap repo on master account
 │   regional.yml  <== These will be used when specificity is lowest
 │   global.yml
 │
-└───adf-build
 └───deployment
 │   -------- │   regional.yml
 │   -------- │   global.yml
@@ -178,7 +174,7 @@
 │
 ```
 
-What we have done is removed two folder representations of the Organizational Units and moved our generic `test & dev` base stacks into the root of our repository *(as a single template)*. This means that any account move into an OU that cannot find its `regional.yml` or `global.yml` will recursively search one level up until it reaches the root. This same logic is applied for parameter files such as `regional-params.json` and `global-params.json`.
+What we have done is removed two folder representations of the Organizational Units and moved our generic `test & dev` base stacks into the root of our repository *(as a single template)*. This means that any account move into an OU that cannot find its `regional.yml` or `global.yml` will recursively search one level up until it reaches the root. This same logic is applied for parameter files such as `regional-params.json` and `global-params.json` *(if they exist)*.
 
 #### Regional Bootstrapping
 
