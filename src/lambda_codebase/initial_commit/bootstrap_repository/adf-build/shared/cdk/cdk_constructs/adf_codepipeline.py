--- conflicted
+++ resolved
@@ -137,13 +137,9 @@
                     'properties', {}).get('stack_name') or self.map_params.get(
                         'default_providers', {}).get(
                             'deploy', {}).get(
-<<<<<<< HEAD
                                 'properties', {}).get(
                                     'stack_name') or "{0}{1}".format(
                                         ADF_STACK_PREFIX, self.map_params['name']),
-=======
-                                'properties', {}).get('stack_name')or "{0}{1}".format(ADF_STACK_PREFIX, self.map_params['name']),
->>>>>>> 8a73568a
                 "ChangeSetName": "{0}{1}".format(ADF_STACK_PREFIX, self.map_params['name']),
                 "TemplateConfiguration": "{input_artifact}::{path_prefix}params/{target_name}_{region}.json".format(
                     input_artifact=_input_artifact,
@@ -313,7 +309,7 @@
                 ]
             if not self.map_params.get('default_providers', {}).get('build', {}).get('enabled', True):
                 action_props["input_artifacts"] = [
-                    _codepipeline.CfnPipeline.OutputArtifactProperty(
+                    _codepipeline.CfnPipeline.InputArtifactProperty(
                         name="output-source"
                     )
                 ]
@@ -330,6 +326,7 @@
                     name="output-source"
                 )
             ]
+
         return _codepipeline.CfnPipeline.ActionDeclarationProperty(
             **action_props
         )
