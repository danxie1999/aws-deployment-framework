--- conflicted
+++ resolved
@@ -6,7 +6,7 @@
 Description: ADF CloudFormation Initial Base Stack for the Master Account in the us-east-1 region.
 Metadata:
   AWS::ServerlessRepo::Application:
-    Name: beta-aws-deployment-framework
+    Name: aws-deployment-framework
     Description: The AWS Deployment Framework (ADF) is an extensive and flexible framework to manage and deploy resources across multiple AWS accounts and regions based on AWS Organizations.
     Author: AWS ADF Builders Team
     SpdxLicenseId: Apache-2.0
@@ -14,11 +14,7 @@
     ReadmeUrl: ../docs/serverless-application-repo.md
     Labels: ['adf', 'aws-deployment-framework', 'multi-account', 'cicd', 'devops']
     HomePageUrl: https://github.com/awslabs/aws-deployment-framework
-<<<<<<< HEAD
-    SemanticVersion: 42.1.58
-=======
-    SemanticVersion: 2.1.2
->>>>>>> 8a73568a
+    SemanticVersion: 3.0.0
     SourceCodeUrl: https://github.com/awslabs/aws-deployment-framework
 Parameters:
   CrossAccountAccessRoleName:
@@ -176,11 +172,7 @@
           TERMINATION_PROTECTION: false
           MASTER_ACCOUNT_ID: !Ref AWS::AccountId
           ORGANIZATION_ID: !GetAtt Organization.OrganizationId
-<<<<<<< HEAD
-          ADF_VERSION: 42.1.58
-=======
-          ADF_VERSION: 2.1.2
->>>>>>> 8a73568a
+          ADF_VERSION: 3.0.0
           ADF_LOG_LEVEL: INFO
       FunctionName: StackWaiter
       Role: !GetAtt LambdaRole.Arn
@@ -201,11 +193,7 @@
           DEPLOYMENT_ACCOUNT_BUCKET: !GetAtt SharedModulesBucketName.Value
           MASTER_ACCOUNT_ID: !Ref AWS::AccountId
           ORGANIZATION_ID: !GetAtt Organization.OrganizationId
-<<<<<<< HEAD
-          ADF_VERSION: 42.1.58
-=======
-          ADF_VERSION: 2.1.2
->>>>>>> 8a73568a
+          ADF_VERSION: 3.0.0
           ADF_LOG_LEVEL: INFO
       FunctionName: DetermineEventFunction
       Role: !GetAtt LambdaRole.Arn
@@ -226,11 +214,7 @@
           DEPLOYMENT_ACCOUNT_BUCKET: !GetAtt SharedModulesBucketName.Value
           MASTER_ACCOUNT_ID: !Ref AWS::AccountId
           ORGANIZATION_ID: !GetAtt Organization.OrganizationId
-<<<<<<< HEAD
-          ADF_VERSION: 42.1.58
-=======
-          ADF_VERSION: 2.1.2
->>>>>>> 8a73568a
+          ADF_VERSION: 3.0.0
           ADF_LOG_LEVEL: INFO
       FunctionName: CrossAccountExecuteFunction
       Role: !GetAtt LambdaRole.Arn
@@ -249,11 +233,7 @@
           S3_BUCKET_NAME: !Ref BootstrapTemplatesBucket
           TERMINATION_PROTECTION: false
           MASTER_ACCOUNT_ID: !Ref AWS::AccountId
-<<<<<<< HEAD
-          ADF_VERSION: 42.1.58
-=======
-          ADF_VERSION: 2.1.2
->>>>>>> 8a73568a
+          ADF_VERSION: 3.0.0
           ADF_LOG_LEVEL: INFO
       FunctionName: RoleStackDeploymentFunction
       Role: !GetAtt LambdaRole.Arn
@@ -272,11 +252,7 @@
           S3_BUCKET_NAME: !Ref BootstrapTemplatesBucket
           TERMINATION_PROTECTION: false
           MASTER_ACCOUNT_ID: !Ref AWS::AccountId
-<<<<<<< HEAD
-          ADF_VERSION: 42.1.58
-=======
-          ADF_VERSION: 2.1.2
->>>>>>> 8a73568a
+          ADF_VERSION: 3.0.0
           ADF_LOG_LEVEL: INFO
       FunctionName: MovedToRootActionFunction
       Role: !GetAtt LambdaRole.Arn
@@ -295,11 +271,7 @@
           S3_BUCKET_NAME: !Ref BootstrapTemplatesBucket
           TERMINATION_PROTECTION: false
           MASTER_ACCOUNT_ID: !Ref AWS::AccountId
-<<<<<<< HEAD
-          ADF_VERSION: 42.1.58
-=======
-          ADF_VERSION: 2.1.2
->>>>>>> 8a73568a
+          ADF_VERSION: 3.0.0
           ADF_LOG_LEVEL: INFO
       FunctionName: UpdateResourcePoliciesFunction
       Role: !GetAtt LambdaRole.Arn
@@ -477,11 +449,7 @@
         Image: "aws/codebuild/standard:2.0"
         EnvironmentVariables:
           - Name: ADF_VERSION
-<<<<<<< HEAD
-            Value: 42.1.58
-=======
-            Value: 2.1.2
->>>>>>> 8a73568a
+            Value: 3.0.0
           - Name: TERMINATION_PROTECTION
             Value: false
           - Name: PYTHONPATH
@@ -746,11 +714,7 @@
     Type: Custom::InitialCommit
     Properties:
       ServiceToken: !GetAtt InitialCommitHandler.Arn
-<<<<<<< HEAD
-      Version: 42.1.58
-=======
-      Version: 2.1.2
->>>>>>> 8a73568a
+      Version: 3.0.0
       RepositoryArn: !GetAtt CodeCommitRepository.Arn
       DirectoryName: bootstrap_repository
       ExistingAccountId: !Ref DeploymentAccountId
@@ -971,11 +935,7 @@
           Id: adf-codepipeline-trigger-bootstrap
 Outputs:
   ADFVersionNumber:
-<<<<<<< HEAD
-    Value: 42.1.58
-=======
-    Value: 2.1.2
->>>>>>> 8a73568a
+    Value: 3.0.0
     Export:
       Name: "ADFVersionNumber"
   LayerArn:
